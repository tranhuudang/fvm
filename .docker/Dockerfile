<<<<<<< HEAD
# syntax=docker/dockerfile:1
=======
FROM dart:latest
>>>>>>> 56f633e1

# Use an official Linux runtime as a parent image
FROM ubuntu:latest

# Set fvm version
ARG FVM_VERSION

# Set the working directory in the container to /app
WORKDIR /app

# Copy the current directory contents into the container at /app
COPY . /app

# Update and install dependencies
RUN apt-get update && apt-get install -y curl git unzip xz-utils zip

<<<<<<< HEAD
# Run install.sh with an argument
RUN curl -fsSL https://raw.githubusercontent.com/leoafarias/fvm/main/scripts/install.sh | bash -s "$FVM_VERSION"
=======
RUN dart pub global activate fvm ${FVM_VERSION}
>>>>>>> 56f633e1
<|MERGE_RESOLUTION|>--- conflicted
+++ resolved
@@ -1,11 +1,4 @@
-<<<<<<< HEAD
-# syntax=docker/dockerfile:1
-=======
 FROM dart:latest
->>>>>>> 56f633e1
-
-# Use an official Linux runtime as a parent image
-FROM ubuntu:latest
 
 # Set fvm version
 ARG FVM_VERSION
@@ -19,9 +12,5 @@
 # Update and install dependencies
 RUN apt-get update && apt-get install -y curl git unzip xz-utils zip
 
-<<<<<<< HEAD
 # Run install.sh with an argument
-RUN curl -fsSL https://raw.githubusercontent.com/leoafarias/fvm/main/scripts/install.sh | bash -s "$FVM_VERSION"
-=======
-RUN dart pub global activate fvm ${FVM_VERSION}
->>>>>>> 56f633e1
+RUN curl -fsSL https://raw.githubusercontent.com/leoafarias/fvm/main/scripts/install.sh | bash -s "$FVM_VERSION"