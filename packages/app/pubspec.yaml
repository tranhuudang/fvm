name: fvm_app
description: Flutter Version Manager.

# The following line prevents the package from being accidentally published to
# pub.dev using `pub publish`. This is preferred for private packages.
publish_to: "none" # Remove this line if you wish to publish to pub.dev

# The following defines the version and build number for your application.
# A version number is three numbers separated by dots, like 1.2.43
# followed by an optional build number separated by a +.
# Both the version and the builder number may be overridden in flutter
# build by specifying --build-name and --build-number, respectively.
# In Android, build-name is used as versionName while build-number used as versionCode.
# Read more about Android versioning at https://developer.android.com/studio/publish/versioning
# In iOS, build-name is used as CFBundleShortVersionString while build-number used as CFBundleVersion.
# Read more about iOS versioning at
# https://developer.apple.com/library/archive/documentation/General/Reference/InfoPlistKeyReference/Articles/CoreFoundationKeys.html
version: 1.0.0-alpha.1

environment:
  sdk: ">=2.7.0 <3.0.0"

dependencies:
  pubspec_parse: ^0.1.5
  github: ^7.0.3

  flutter_cache_manager: ^2.0.0
  flutter:
    sdk: flutter
    
  oktoast: ^2.3.2
  settings_ui: ^0.4.0
  material_floating_search_bar: ^0.2.3
  flutter_spinkit: ^4.1.2+1
  flutter_markdown: ^0.5.1
  material_design_icons_flutter: ^4.0.5755
  animations: ^1.1.2
  
  async: ^2.4.2
  pubspec_yaml: ^2.0.1
  url_launcher: ^5.7.10
  watcher: ^0.9.7+15
  google_fonts: ^1.1.1
  filesize: ^1.0.4
<<<<<<< HEAD
  date_time_format: ^1.1.0
  hooks_riverpod: ^0.12.1
  freezed: ^0.12.2
  flutter_hooks: ^0.14.1
  path_provider: ^1.6.24

  file_chooser:
    git:
      url: git://github.com/google/flutter-desktop-embedding.git
      path: plugins/file_chooser
=======
  date_time_format: ^1.0.0+4
  hooks_riverpod: ^0.12.1
  flutter_hooks: ^0.14.1
  path_provider: ^1.6.17
  file_chooser: ^0.1.6
  
>>>>>>> 3929aed0
  window_size:
    git:
      url: git://github.com/google/flutter-desktop-embedding.git
      path: plugins/window_size

<<<<<<< HEAD
  fvm:
    path: ../cli
  pub_api_client: ^1.0.9
=======
  fvm: ^1.3.6
>>>>>>> 3929aed0

dev_dependencies:
  build_runner: ^1.10.6
  effective_dart: ^1.3.0
  flutter_test:
    sdk: flutter

flutter:
  uses-material-design: true
  assets:
    - assets/getting_started.md
<|MERGE_RESOLUTION|>--- conflicted
+++ resolved
@@ -42,37 +42,18 @@
   watcher: ^0.9.7+15
   google_fonts: ^1.1.1
   filesize: ^1.0.4
-<<<<<<< HEAD
-  date_time_format: ^1.1.0
   hooks_riverpod: ^0.12.1
-  freezed: ^0.12.2
+  date_time_format: ^1.0.0+4
   flutter_hooks: ^0.14.1
   path_provider: ^1.6.24
-
-  file_chooser:
-    git:
-      url: git://github.com/google/flutter-desktop-embedding.git
-      path: plugins/file_chooser
-=======
-  date_time_format: ^1.0.0+4
-  hooks_riverpod: ^0.12.1
-  flutter_hooks: ^0.14.1
-  path_provider: ^1.6.17
   file_chooser: ^0.1.6
-  
->>>>>>> 3929aed0
   window_size:
     git:
       url: git://github.com/google/flutter-desktop-embedding.git
       path: plugins/window_size
 
-<<<<<<< HEAD
+  pub_api_client: ^1.0.9
   fvm:
-    path: ../cli
-  pub_api_client: ^1.0.9
-=======
-  fvm: ^1.3.6
->>>>>>> 3929aed0
 
 dev_dependencies:
   build_runner: ^1.10.6
