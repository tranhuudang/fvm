--- conflicted
+++ resolved
@@ -21,13 +21,8 @@
   path: ^1.7.0
   process_run: ^0.11.2+8
   http: ^0.12.2
-<<<<<<< HEAD
   date_format: ^2.0.2
   version: ^2.0.0
-=======
-  date_format: ^1.0.9
-  version: ^1.3.1
->>>>>>> b0232500
   
   pub_api_client: ^1.0.9
   
