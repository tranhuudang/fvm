--- conflicted
+++ resolved
@@ -16,16 +16,9 @@
   cli_util: ^0.4.0
   console: ^4.1.0
   date_format: ^2.0.6
-<<<<<<< HEAD
-  meta: ^1.8.0
-  path: ^1.8.2
-  process_run: ^0.12.3+2
-=======
-  io: ^1.0.4
   meta: ^1.9.1
   path: ^1.8.3
   process_run: ^0.13.0
->>>>>>> 390f074f
   yaml: ^3.1.1
 
 dev_dependencies:
