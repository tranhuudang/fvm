--- conflicted
+++ resolved
@@ -343,7 +343,6 @@
       ]
     },
     {
-<<<<<<< HEAD
       "login": "gonzalogauto",
       "name": "Gonzalo Gauto",
       "avatar_url": "https://avatars.githubusercontent.com/u/44684314?v=4",
@@ -367,12 +366,15 @@
       "name": "John Brian",
       "avatar_url": "https://avatars.githubusercontent.com/u/51914354?v=4",
       "profile": "https://github.com/BrianRigii",
-=======
+      "contributions": [
+        "doc"
+      ]
+    },
+    {
       "login": "bryanoltman",
       "name": "Bryan Oltman",
       "avatar_url": "https://avatars.githubusercontent.com/u/581764?v=4",
       "profile": "https://github.com/bryanoltman",
->>>>>>> 7ffdab7b
       "contributions": [
         "doc"
       ]
