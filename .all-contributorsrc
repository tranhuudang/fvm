{
  "projectName": "fvm",
  "projectOwner": "leoafarias",
  "repoType": "github",
  "repoHost": "https://github.com",
  "files": [
    "README.md"
  ],
  "imageSize": 50,
  "commit": false,
  "commitConvention": "none",
  "contributors": [
    {
      "login": "leoafarias",
      "name": "Leo Farias",
      "avatar_url": "https://avatars1.githubusercontent.com/u/435833?v=4",
      "profile": "https://github.com/leoafarias",
      "contributions": [
        "doc",
        "ideas",
        "code",
        "example",
        "review",
        "maintenance",
        "infra"
      ]
    },
    {
      "login": "ianko",
      "name": "Ianko Leite",
      "avatar_url": "https://avatars3.githubusercontent.com/u/723360?v=4",
      "profile": "https://github.com/ianko",
      "contributions": [
        "ideas"
      ]
    },
    {
      "login": "CaiJingLong",
      "name": "Caijinglong",
      "avatar_url": "https://avatars0.githubusercontent.com/u/14145407?v=4",
      "profile": "https://www.kikt.top",
      "contributions": [
        "code",
        "ideas"
      ]
    },
    {
      "login": "zmtzawqlp",
      "name": "zmtzawqlp",
      "avatar_url": "https://avatars1.githubusercontent.com/u/16477333?v=4",
      "profile": "https://juejin.im/user/5bdc1a32518825170b101080",
      "contributions": [
        "bug"
      ]
    },
    {
      "login": "kuhnroyal",
      "name": "Peter Leibiger",
      "avatar_url": "https://avatars3.githubusercontent.com/u/1260818?v=4",
      "profile": "https://github.com/kuhnroyal",
      "contributions": [
        "code",
        "maintenance"
      ]
    },
    {
<<<<<<< HEAD
      "login": "panthe",
      "name": "Luca Panteghini",
      "avatar_url": "https://avatars0.githubusercontent.com/u/250296?v=4",
      "profile": "http://www.itasoft.it",
      "contributions": [
=======
      "login": "davidmartos96",
      "name": "David Martos",
      "avatar_url": "https://avatars1.githubusercontent.com/u/22084723?v=4",
      "profile": "https://github.com/davidmartos96",
      "contributions": [
        "code",
        "test",
>>>>>>> 951dde84
        "doc"
      ]
    }
  ],
  "contributorsPerLine": 7,
  "skipCi": true
}<|MERGE_RESOLUTION|>--- conflicted
+++ resolved
@@ -64,13 +64,13 @@
       ]
     },
     {
-<<<<<<< HEAD
       "login": "panthe",
       "name": "Luca Panteghini",
       "avatar_url": "https://avatars0.githubusercontent.com/u/250296?v=4",
       "profile": "http://www.itasoft.it",
-      "contributions": [
-=======
+      "contributions": ["doc"]
+    },
+     {
       "login": "davidmartos96",
       "name": "David Martos",
       "avatar_url": "https://avatars1.githubusercontent.com/u/22084723?v=4",
@@ -78,7 +78,6 @@
       "contributions": [
         "code",
         "test",
->>>>>>> 951dde84
         "doc"
       ]
     }
