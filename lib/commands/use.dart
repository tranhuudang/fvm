import 'package:args/command_runner.dart';
<<<<<<< HEAD
import 'package:console/console.dart';
=======
import 'package:fvm/constants.dart';
import 'package:fvm/utils/flutter_tools.dart';
>>>>>>> 86fd1c4e
import 'package:fvm/utils/helpers.dart';
import 'package:fvm/utils/logger.dart';
import 'package:fvm/utils/version_installer.dart';
import 'package:io/ansi.dart';
import 'package:path/path.dart' as path;

/// Use an installed SDK version
class UseCommand extends Command {
  // The [name] and [description] properties must be defined by every
  // subclass.
  @override
  final name = 'use';

  @override
  final description = 'Which Flutter SDK Version you would like to use';

  /// Constructor
  UseCommand() {
    argParser
      ..addFlag(
        'global',
        help:
            'Creates a symbolic link to the version specified in <FVM_HOME>/default/',
        negatable: false,
      );
  }

  @override
  Future<void> run() async {
    if (argResults.rest.isEmpty) {
      final instruction = yellow.wrap('fvm use <version>');
      throw Exception('Please provide a version. $instruction');
    }
    final version = argResults.rest[0];

    final isInstalled = await isSdkInstalled(version);

    if (!isInstalled) {
      print('Flutter $version is not installed.');
      var inputConfirm = await readInput('Would you like to install it? Y/n: ');

      // Install if input is 'y'
      if (!inputConfirm.contains('n')) {
        final installProgress = logger.progress('Installing $version');
        await installFlutterVersion(version);
        finishProgress(installProgress);

<<<<<<< HEAD
        logger.stdout(green.wrap('$version is active'));
      }
    } else {
      logger.stdout(green.wrap('$version is active'));
    }
=======
    final useGlobally = argResults['global'] == true;

    if (useGlobally) {
      await linkProjectFlutterDirGlobally(version);
    } else {
      await linkProjectFlutterDir(version);
    }

    if (useGlobally) {
      final flutterSDKBinariesPath = path.join(kDefaultFlutterLink.path, 'bin');
      logger.stdout(green.wrap('$version linked succesfully'));
      logger.stdout(cyan.wrap(
          'Make sure sure to add $flutterSDKBinariesPath to your PATH environment variable'));
    } else {
      logger.stdout(green.wrap('$version is active'));
    }

    finishProgress(progress);
>>>>>>> 86fd1c4e
  }
}<|MERGE_RESOLUTION|>--- conflicted
+++ resolved
@@ -1,10 +1,7 @@
 import 'package:args/command_runner.dart';
-<<<<<<< HEAD
 import 'package:console/console.dart';
-=======
 import 'package:fvm/constants.dart';
 import 'package:fvm/utils/flutter_tools.dart';
->>>>>>> 86fd1c4e
 import 'package:fvm/utils/helpers.dart';
 import 'package:fvm/utils/logger.dart';
 import 'package:fvm/utils/version_installer.dart';
@@ -51,14 +48,12 @@
         final installProgress = logger.progress('Installing $version');
         await installFlutterVersion(version);
         finishProgress(installProgress);
-
-<<<<<<< HEAD
         logger.stdout(green.wrap('$version is active'));
       }
     } else {
       logger.stdout(green.wrap('$version is active'));
     }
-=======
+
     final useGlobally = argResults['global'] == true;
 
     if (useGlobally) {
@@ -77,6 +72,5 @@
     }
 
     finishProgress(progress);
->>>>>>> 86fd1c4e
   }
 }