--- conflicted
+++ resolved
@@ -321,18 +321,13 @@
         from: ctx.workingDirectory,
       );
 
-<<<<<<< HEAD
+
       Error.throwWithStackTrace(
         AppDetailedException(
           'Error parsing $kVsCode settings at $relativePath',
           'Please use a tool like https://jsonlint.com to validate and fix it',
         ),
         stackTrace,
-=======
-      throw AppDetailedException(
-        'Error parsing $kVsCode settings at $relativePath',
-        'Please use a tool like https://jsonformatter.curiousconcept.com to validate and fix it',
->>>>>>> 0e3e9039
       );
     }
   } else {
