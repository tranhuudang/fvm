import 'dart:async';
import 'dart:io';

import 'package:meta/meta.dart';
import 'package:path/path.dart';

import '../../constants.dart';
import '../../fvm.dart';
import 'settings_service.dart';

/// The Zone key used to look up the [AppContext].
@visibleForTesting
const Symbol contextKey = #fvmContext;

/// FVM Context
FvmContext get ctx {
  return Zone.current[contextKey] as FvmContext? ?? FvmContext._root;
}

/// Returns current FVM context
class FvmContext {
  /// Bootstrap root context
  static final FvmContext _root = FvmContext._('ROOT');

  /// Constructor
  /// If nothing is provided set default
  FvmContext._(
    this.name, {
    Directory? fvmDir,
    Directory? cacheDir,
    bool isTest = false,
  })  : _fvmDir = fvmDir ?? Directory(kFvmHome),
        _isTest = isTest,
        _cacheDirOverride = cacheDir;

  /// Name of the context
  final String name;
  final Directory _fvmDir;
  final Directory? _cacheDirOverride;

<<<<<<< HEAD
  SettingsDto? _settingsDto;

  /// Returns settings or cached
  SettingsDto get settings {
    return _settingsDto ??= SettingsService.readSync();
=======
  final bool _isTest;

  /// Flag to determine if context is running in a test
  bool get isTest => _isTest;

  /// File for FVM Settings
  File get settingsFile {
    return File(join(_fvmDir.path, '.settings'));
>>>>>>> 84d7c799
  }

  /// FVM Home dir
  Directory get fvmHome {
    return _fvmDir;
  }

  /// Where Flutter SDK Versions are stored
  Directory get cacheDir {
    // Override cacheDir
    if (_cacheDirOverride != null) {
      return _cacheDirOverride!;
    }
    // If there is a cache
    if (settings.cachePath != null) {
      return Directory(normalize(settings.cachePath!));
    }

    /// Default cache directory
    return Directory(join(fvmHome.path, 'versions'));
  }

  /// Directory for Flutter repo git cache
  Directory get gitCacheDir {
    return Directory(
      join(fvmHome.path, 'cache.git'),
    );
  }

  /// Returns the configured Flutter repository
  String get flutterRepo {
    return kFlutterRepo;
  }

  @override
  String toString() {
    return name;
  }

  /// Runs context zoned
  FutureOr<V> run<V>({
    required FutureOr<V> Function() body,
    required String name,
    final Directory? fvmDir,
    final Directory? cacheDir,
    bool isTest = false,
    ZoneSpecification? zoneSpecification,
  }) async {
    final child = FvmContext._(
      name,
      fvmDir: fvmDir,
      cacheDir: cacheDir,
      isTest: isTest,
    );
    return runZoned<FutureOr<V>>(
      () async => await body(),
      zoneValues: <Symbol, FvmContext>{contextKey: child},
      zoneSpecification: zoneSpecification,
    );
  }
}<|MERGE_RESOLUTION|>--- conflicted
+++ resolved
@@ -38,14 +38,14 @@
   final Directory _fvmDir;
   final Directory? _cacheDirOverride;
 
-<<<<<<< HEAD
   SettingsDto? _settingsDto;
+
+  final bool _isTest;
 
   /// Returns settings or cached
   SettingsDto get settings {
     return _settingsDto ??= SettingsService.readSync();
-=======
-  final bool _isTest;
+  }
 
   /// Flag to determine if context is running in a test
   bool get isTest => _isTest;
@@ -53,7 +53,6 @@
   /// File for FVM Settings
   File get settingsFile {
     return File(join(_fvmDir.path, '.settings'));
->>>>>>> 84d7c799
   }
 
   /// FVM Home dir
