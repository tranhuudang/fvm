import 'package:args/command_runner.dart';

import 'package:fvm/constants.dart';
<<<<<<< HEAD
import 'package:fvm/fvm.dart';
import 'package:fvm/src/flutter_tools/flutter_tools.dart';

import 'package:fvm/src/services/cache_service.dart';
=======

import 'package:fvm/src/flutter_tools/flutter_helpers.dart';
>>>>>>> b0232500

import 'package:fvm/src/utils/pubdev.dart';

import 'package:fvm/src/workflows/use_version.workflow.dart';
import 'package:io/io.dart';

/// Use an installed SDK version
class UseCommand extends Command<int> {
  @override
  final name = 'use';

  @override
  final description = 'Which Flutter SDK Version you would like to use';

  /// Constructor
  UseCommand() {
    argParser
      ..addFlag(
        'global',
        help:
            'Sets version as the global version.\nMake sure Flutter PATH env is set to: $kDefaultFlutterPath',
        negatable: false,
      )
      ..addFlag(
        'force',
        help: 'Skips command guards that does Flutter project checks.',
        negatable: false,
      );
  }
  @override
  Future<int> run() async {
    String version;

    // If no version return error
    //TODO: Provide version selection
    if (argResults.rest.isEmpty) {
<<<<<<< HEAD
      final cacheVersions = await CacheService.getAll();
      if (cacheVersions.isEmpty) {
        throw Exception('Please install a version. fvm install <version>');
      }

      /// Ask which version to select
      /// TODO: Add this back up
      // version = askWhichVersion(cacheVersions);
      throw Exception('Pleae provide a version');
=======
      throw Exception('Please provide a version to use');
>>>>>>> b0232500
    }

    version ??= argResults.rest[0];

    final global = argResults['global'] == true;
    final force = argResults['force'] == true;

    // Get valid flutter version
    final validVersion = await FlutterTools.inferVersion(version);

    /// Run use workflow
    await useVersionWorkflow(validVersion, global: global, force: force);

    // Check if its running the latest version of FVM
    await checkIfLatestVersion();

    return ExitCode.success.code;
  }
}<|MERGE_RESOLUTION|>--- conflicted
+++ resolved
@@ -1,15 +1,10 @@
 import 'package:args/command_runner.dart';
 
 import 'package:fvm/constants.dart';
-<<<<<<< HEAD
 import 'package:fvm/fvm.dart';
 import 'package:fvm/src/flutter_tools/flutter_tools.dart';
 
 import 'package:fvm/src/services/cache_service.dart';
-=======
-
-import 'package:fvm/src/flutter_tools/flutter_helpers.dart';
->>>>>>> b0232500
 
 import 'package:fvm/src/utils/pubdev.dart';
 
@@ -46,19 +41,7 @@
     // If no version return error
     //TODO: Provide version selection
     if (argResults.rest.isEmpty) {
-<<<<<<< HEAD
-      final cacheVersions = await CacheService.getAll();
-      if (cacheVersions.isEmpty) {
-        throw Exception('Please install a version. fvm install <version>');
-      }
-
-      /// Ask which version to select
-      /// TODO: Add this back up
-      // version = askWhichVersion(cacheVersions);
-      throw Exception('Pleae provide a version');
-=======
       throw Exception('Please provide a version to use');
->>>>>>> b0232500
     }
 
     version ??= argResults.rest[0];
