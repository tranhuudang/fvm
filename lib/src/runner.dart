--- conflicted
+++ resolved
@@ -20,17 +20,7 @@
 
 import 'package:io/io.dart';
 
-<<<<<<< HEAD
-  runner..addCommand(InstallCommand());
-  runner..addCommand(ListCommand());
-  runner..addCommand(DartCommand());
-  runner..addCommand(FlutterCommand());
-  runner..addCommand(RemoveCommand());
-  runner..addCommand(UseCommand());
-  runner..addCommand(VersionCommand());
-  runner..addCommand(ConfigCommand());
-  runner..addCommand(ReleasesCommand());
-=======
+
 class FvmCommandRunner extends CommandRunner<int> {
   FvmCommandRunner()
       : super('fvm',
@@ -56,12 +46,13 @@
     addCommand(InstallCommand());
     addCommand(ListCommand());
     addCommand(FlutterCommand());
+    addCommand(DartCommand());
     addCommand(RemoveCommand());
     addCommand(UseCommand());
     addCommand(ConfigCommand());
     addCommand(ReleasesCommand());
   }
->>>>>>> 1b0221eb
+
 
   @override
   Future<int> run(Iterable<String> args) async {
